--- conflicted
+++ resolved
@@ -173,10 +173,6 @@
 else:
   print('Extraneous dependency attack failed.')
 print()
-<<<<<<< HEAD
-
-=======
->>>>>>> 43eb5633
 
 
 print('Attempting arbitrary package attack with TUF:')
@@ -190,7 +186,7 @@
 
 
 print('Attempting arbitrary package attack with TUF'+\
-                                      '(and tampering with metadata):')
+                                      ' (and tampering with metadata):')
 try:
   test_arbitrary_package_attack(using_tuf=True, modify_metadata=True)
 except ArbitraryPackageAlert, error:
