--- conflicted
+++ resolved
@@ -1428,13 +1428,8 @@
         return parent_role
       elif msg.startswith('\nEnter the delegated role\'s name: '):
         return delegated_role
-<<<<<<< HEAD
       elif msg.startswith('\nCurrent time:'):
         return expiration_date
-=======
-      elif msg.startswith('Recursively walk the given directory? (Y)es/(N)o: '):
-        return 'N'
->>>>>>> 6c2251c0
       else:
         error_msg = ('Prompt: '+'\''+msg+'\''+
                      ' did not match any predefined mock prompts.')
@@ -1499,6 +1494,8 @@
 
     #  Test: normal case 1.
     #  Testing first level delegation.
+    print 'delegated_targets_dir: '+str(delegated_targets_dir)
+    print 'files in delegated_targets_dir: '+repr(os.listdir(delegated_targets_dir))
     signercli.make_delegation(keystore_dir)
 
     #  Verify delegated metadata file exists.
