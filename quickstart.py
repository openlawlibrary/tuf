#!/usr/bin/env python

"""
<Program Name>
  quickstart.py

<Author>
  Vladimir Diaz <vladimir.v.diaz@gmail.com>

<Started>
  June 2012.  Based on a previous version by Geremy Condra.

<Copyright>
  See LICENSE for licensing information.

<Purpose>
  This script acts as a handy quickstart for TUF, helping project and
  repository maintainers get into the game as quickly and painlessly as
  possible.  'quickstart.py' creates the metadata files for all the top-level
  roles (along with their respective cryptographic keys), all of the
  target files specified by the user, and a configuration file named
  'config.cfg'.  The user may then use the 'signercli' script to modify,
  if they wish, the basic repository created by 'quickstart.py'.

  If executed successfully, 'quickstart.py' saves the 'repository', 'keystore',
  and 'client' directories to the current directory.  The 'repository' directory
  should be transferred to the server responding to TUF repository requests.
  'keystore' and the individual encrypted key files should be securely stored
  and managed by the repository maintainer; these files will be needed again
  when modifying the metadata files.  'client' should be initially distributed
  to users by the software updater utilizing TUF.

  The Update Framework may be tested locally with the output of 'quickstart.py'
  in two easy steps.

  # If you need a basic server for testing purposes
  $ cd repository; python -m SimpleHTTPServer 8001

  # This next step is performed by the client.  Here we are using the basic
  # client, which will securely update all target files.  In a new terminal ...
  $ cd client; python basic_client.py --repo http://localhost:8001

  # You can also test a custom client by running the 'example_client.py' script
  # provided with TUF.
  $ cd client; python example_client.py


  'quickstart.py' is invoked once to set up the repository.  'signercli.py' is
  used to update the repository on the server.  In the case of updated targets,
  the repository maintainer would simply add/delete target files from the
  'targets' directory on the server and execute the following three commands to
  generate updated metadata files:

  $ python signercli.py --maketargets ./keystore
  $ python signercli.py --makerelease ./keystore
  $ python signercli.py --maketimestamp ./keystore

  The next time the client queries the server, the top-level metadata files are
  updated and any updated target files downloaded.


<Usage>
  $ python quickstart.py --<option> argument

  Examples:
  $ python quickstart.py --project ./project-files/
  $ python quickstart.py --project ./project-files/ --verbose 1


  'quickstart.py' will request threshold values for the top-level roles.
  For recommended values and more information on the files generated by
  this script, consult the documentation provided in the 'docs' directory.

<Options>
  --verbose:
    Set the verbosity level of logging messages.  Accepts values 1-5.
    The lower the setting, the greater the verbosity.

  --project:
    Specify the project directory containing the target files to be
    served by the TUF repository.

"""

import time
import datetime
import getpass
import sys
import os
import optparse
import ConfigParser
import shutil
import tempfile
import logging
import errno

import tuf
import tuf.repo.signerlib
import tuf.repo.keystore
import tuf.formats
import tuf.util
import tuf.log

# See 'log.py' to learn how logging is handled in TUF.
logger = logging.getLogger('tuf')

# Set the default file names for the top-level roles.
# For instance: in 'signerlib.py', ROOT_FILENAME = 'root.txt'.
ROOT_FILENAME = tuf.repo.signerlib.ROOT_FILENAME
TARGETS_FILENAME = tuf.repo.signerlib.TARGETS_FILENAME
RELEASE_FILENAME = tuf.repo.signerlib.RELEASE_FILENAME
TIMESTAMP_FILENAME = tuf.repo.signerlib.TIMESTAMP_FILENAME

# Expiration date, in seconds, of the top-level roles (excluding 'Root').
# The expiration time of the 'Root' role is set by the user.  A metadata
# expiration date is set by taking the current time and adding the expiration
# seconds listed below.
# Initial 'targets.txt' expiration time of 3 months. 
TARGETS_EXPIRATION = 7889230 

# Initial 'release.txt' expiration time of 1 week. 
RELEASE_EXPIRATION = 604800 

# Initial 'timestamp.txt' expiration time of 1 day.
TIMESTAMP_EXPIRATION = 86400

# The maximum number of attempts the user has to enter
# valid input.
MAX_INPUT_ATTEMPTS = 3


def _prompt(message, result_type=str):
  """
    Prompt the user for input by printing 'message', converting
    the input to 'result_type', and returning the value to the
    caller.

  """

  return result_type(raw_input(message))





def _get_password(prompt='Password: ', confirm=False):
  """
    Return the password entered by the user.  If 'confirm'
    is True, the user is asked to enter the previously
    entered password once again.  If they match, the
    password is returned to the caller.

  """

  while True:
    # getpass() prompts the user for a password without echoing
    # the user input.
    password = getpass.getpass(prompt, sys.stderr)
    if not confirm:
      return password
    password2 = getpass.getpass('Confirm: ', sys.stderr)
    if password == password2:
      return password
    else:
      print 'Mismatch; try again.'





def build_repository(project_directory):
  """
  <Purpose>
    Build a basic TUF repository.  All of the required files needed by a
    repository mirror are created, such as the metadata files of the top-level
    roles, cryptographic keys, and the directories containing all of the target
    files.

  <Arguments>
    project_directory:
      The directory containing the target files to be copied over to the
      targets directory of the repository.

  <Exceptions>
    tuf.RepositoryError, if there was an error building the repository.

  <Side Effects>
    The repository files created are written to disk to the current
    working directory.

  <Returns>
    None.

  """

  # Do the arguments have the correct format?
  # Raise 'tuf.RepositoryError' if there is a mismatch.
  try:
    tuf.formats.PATH_SCHEMA.check_match(project_directory)
  except tuf.FormatError, e:
    message = str(e)
    raise tuf.RepositoryError(message)
  
  # Verify the 'project_directory' argument.
  project_directory = os.path.abspath(project_directory)
  try:
    tuf.repo.signerlib.check_directory(project_directory)
  except (tuf.FormatError, tuf.Error), e:
    message = str(e)
    raise tuf.RepositoryError(message)
  
  # Handle the expiration time.  The expiration date determines when
  # the top-level roles expire.
<<<<<<< HEAD
  message = '\nWhen would you like your "root.txt" metadata file to expire? (mm/dd/yyyy): '
=======
  prompt_message = \
    '\nWhen would you like your certificates to expire? (mm/dd/yyyy): '
>>>>>>> 6c2251c0
  timeout = None
  for attempt in range(MAX_INPUT_ATTEMPTS):
    # Get the difference between the user's entered expiration date and today's
    # date.  Convert and store the difference to total days till expiration.
    try:
      input_date = _prompt(prompt_message)
      expiration_date = datetime.datetime.strptime(input_date, '%m/%d/%Y')
      time_difference = expiration_date - datetime.datetime.now()
      timeout = time_difference.days
      if timeout < 1:
        raise ValueError
      break
    except ValueError, e:
      message = 'Invalid expiration date entered'
      logger.error(message)
      print(message)
      timeout = None
      continue

  # Was a valid value for 'timeout' set?
  if timeout is None:
    raise tuf.RepositoryError('Could not get a valid expiration date\n')

  # Build the repository directories.
  metadata_directory = None
  targets_directory = None

  # Save the repository directory to the current directory, with
  # an initial name of 'repository'.  The repository maintainer
  # may opt to rename this directory and should transfer it elsewhere,
  # such as the webserver that will respond to TUF requests.
  repository_directory = os.path.join(os.getcwd(), 'repository')
  
  # Copy the files from the project directory to the repository's targets
  # directory.  The targets directory will hold all the individual
  # target files.
  targets_directory = os.path.join(repository_directory, 'targets')
  temporary_directory = tempfile.mkdtemp()
  temporary_targets = os.path.join(temporary_directory, 'targets')
  shutil.copytree(project_directory, temporary_targets)
  
  # Remove the log file created by the tuf logger, if it exists.
  # It might exist if the current directory was specified as the
  # project directory on the command-line.
  log_filename = tuf.log._DEFAULT_LOG_FILENAME
  if log_filename in os.listdir(temporary_targets):
    log_file = os.path.join(temporary_targets, log_filename)
    os.remove(log_file)

  # Try to create the repository directory.
  try:
    os.mkdir(repository_directory)
  # 'OSError' raised if the directory cannot be created.
  except OSError, e:
    message = 'Trying to create a new repository over an old repository '+\
      'installation.  Remove '+repr(repository_directory)+' before '+\
      'trying again.'
    if e.errno == errno.EEXIST:
      raise tuf.RepositoryError(message)
    else:
      raise

  # Move the temporary targets directory into place now that repository
  # directory has been created and remove previously created temporary
  # directory.
  shutil.move(temporary_targets, targets_directory)
  os.rmdir(temporary_directory)
  
  # Try to create the metadata directory that will hold all of the
  # metadata files, such as 'root.txt' and 'release.txt'.
  try:
    metadata_directory = os.path.join(repository_directory, 'metadata')
    message = 'Creating '+repr(metadata_directory)
    logger.info(message)
    print(message)
    os.mkdir(metadata_directory)
  except OSError, e:
    if e.errno == errno.EEXIST:
      pass
    else:
      raise

  # Set the keystore directory.
  keystore_directory = os.path.join(os.getcwd(), 'keystore')

  # Try to create the keystore directory.
  try:
    os.mkdir(keystore_directory)
  # 'OSError' raised if the directory cannot be created.
  except OSError, e:
    if e.errno == errno.EEXIST:
      pass
    else:
      raise

  # Build the keystore and save the generated keys.
  role_info = {}
  for role in ['root', 'targets', 'release', 'timestamp']:
    # Ensure the user inputs a valid threshold value.
    role_threshold = None
    for attempt in range(MAX_INPUT_ATTEMPTS):
      prompt_message = \
        '\nEnter the desired threshold for the role '+repr(role)+': '

      # Check for non-integers and values less than one.
      try:
        role_threshold = _prompt(prompt_message, int)
        if not tuf.formats.THRESHOLD_SCHEMA.matches(role_threshold):
          raise ValueError
        break
      except ValueError, e:
        message = 'Invalid role threshold entered'
        logger.warning(message)
        print(message)
        role_threshold = None
        continue

    # Did the user input a valid threshold value?
    if role_threshold is None:
      raise tuf.RepositoryError('Could not build the keystore\n')

    # Retrieve the password(s) for 'role', generate the key(s),
    # and save them to the keystore.
    for threshold in range(role_threshold):
      message = 'Enter a password for '+repr(role)+' ('+str(threshold+1)+'): '
      password = _get_password(message, confirm=True)
      key = tuf.repo.signerlib.generate_and_save_rsa_key(keystore_directory,
                                                         password)
      try:
        role_info[role]['keyids'].append(key['keyid'])
      except KeyError:
        info = {'keyids': [key['keyid']], 'threshold': role_threshold}
        role_info[role] = info

  # At this point the keystore is built and the 'role_info' dictionary
  # looks something like this:
  # {'keyids : [keyid1, keyid2] , 'threshold' : 2}

  # Build the configuration file.
  config_filepath = tuf.repo.signerlib.build_config_file(repository_directory,
                                                         timeout, role_info)

  # Generate the 'root.txt' metadata file. 
  # Newly created metadata start at version 1.  The expiration date for the
  # 'Root' role is extracted from the configuration file that was set, above,
  # by the user.
  root_keyids = role_info['root']['keyids']
  tuf.repo.signerlib.build_root_file(config_filepath, root_keyids,
                                     metadata_directory, 1)

  # Generate the 'targets.txt' metadata file.
  targets_keyids = role_info['targets']['keyids']
  expiration_date = tuf.formats.format_time(time.time()+TARGETS_EXPIRATION)
  tuf.repo.signerlib.build_targets_file([targets_directory], targets_keyids,
                                        metadata_directory, 1,
                                        expiration_date)

  # Generate the 'release.txt' metadata file.
  release_keyids = role_info['release']['keyids']
  expiration_date = tuf.formats.format_time(time.time()+RELEASE_EXPIRATION)
  tuf.repo.signerlib.build_release_file(release_keyids, metadata_directory,
                                        1, expiration_date)

  # Generate the 'timestamp.txt' metadata file.
  timestamp_keyids = role_info['timestamp']['keyids']
  expiration_date = tuf.formats.format_time(time.time()+TIMESTAMP_EXPIRATION)
  tuf.repo.signerlib.build_timestamp_file(timestamp_keyids, metadata_directory,
                                          1, expiration_date)

  # Generate the 'client' directory containing the metadata of the created
  # repository.  'tuf.client.updater.py' expects the 'current' and 'previous'
  # directories to exist under 'metadata'.
  client_metadata_directory = os.path.join(os.getcwd(), 'client', 'metadata')
  try:
    os.makedirs(client_metadata_directory)
  except OSError, e:
    if e.errno == errno.EEXIST:
      message = 'Cannot create a fresh client metadata directory: '+\
        repr(client_metadata_directory)+'.  The client metadata '+\
        'will need to be manually created.  See the README file.'
      logger.warn(message)
      print(message)
    else:
      raise

  # Move the metadata to the client's 'current' and 'previous' directories.
  client_current = os.path.join(client_metadata_directory, 'current')
  client_previous = os.path.join(client_metadata_directory, 'previous')
  shutil.copytree(metadata_directory, client_current)
  shutil.copytree(metadata_directory, client_previous)





def parse_options():
  """
  <Purpose>
    Parse the command-line options and set the logging level,
    as specified by the user using the '--verbose' option.
    The user must also set the '--project' option.  If unset,
    the current directory is used as the location of the project
    files.  The project files are copied by 'quickstart.py' and
    saved to the repository's targets directory.

  <Arguments>
    None.

  <Exceptions>
    None.

  <Side Effects>
    Sets the logging level for TUF logging.

  <Returns>
    The 'options.PROJECT_DIRECTORY' string.

  """

  parser = optparse.OptionParser()

  # Add the options supported by 'quickstart' to the option parser.
  parser.add_option('--verbose', dest='VERBOSE', type=int, default=3,
                    help='Set the verbosity level of logging messages.'
                         'The lower the setting, the greater the verbosity.')

  parser.add_option('--project', dest='PROJECT_DIRECTORY', type='string',
                    default='.', help='Specify the directory containing the '
                    'project files to host on the TUF repository.')

  options, args = parser.parse_args()

  # Set the logging level.
  if options.VERBOSE == 5:
    tuf.log.set_log_level(logging.CRITICAL)
  elif options.VERBOSE == 4:
    tuf.log.set_log_level(logging.ERROR)
  elif options.VERBOSE == 3:
    tuf.log.set_log_level(logging.WARNING)
  elif options.VERBOSE == 2:
    tuf.log.set_log_level(logging.INFO)
  elif options.VERBOSE == 1:
    tuf.log.set_log_level(logging.DEBUG)
  else:
    tuf.log.set_log_level(logging.NOTSET)

  # Return the directory containing the project files.  These files
  # are copied over to the targets directory of the repository.
  return options.PROJECT_DIRECTORY 



if __name__ == '__main__':

  # Parse the options and set the logging level.
  project_directory = parse_options()

  # Build the repository.  The top-level metadata files, cryptographic keys,
  # target files, and the configuration file are created.
  try:
    build_repository(project_directory)
  except tuf.RepositoryError, e:
    sys.stderr.write(str(e)+'\n')
    sys.exit(1)

  print '\nSuccessfully created the repository.'
  sys.exit(0)<|MERGE_RESOLUTION|>--- conflicted
+++ resolved
@@ -211,12 +211,8 @@
   
   # Handle the expiration time.  The expiration date determines when
   # the top-level roles expire.
-<<<<<<< HEAD
-  message = '\nWhen would you like your "root.txt" metadata file to expire? (mm/dd/yyyy): '
-=======
   prompt_message = \
-    '\nWhen would you like your certificates to expire? (mm/dd/yyyy): '
->>>>>>> 6c2251c0
+    '\nWhen would you like your "root.txt" metadata to expire? (mm/dd/yyyy): '
   timeout = None
   for attempt in range(MAX_INPUT_ATTEMPTS):
     # Get the difference between the user's entered expiration date and today's
